--- conflicted
+++ resolved
@@ -19,11 +19,6 @@
 mod serde;
 
 pub use crate::{
-<<<<<<< HEAD
-    serde::{SerializeElement, SerializeG1, SerializeG2},
-    types::Rng,
-};
-=======
     common::Rng,
     serde::{SerializeElement, SerializeG1, SerializeG2},
 };
@@ -69,7 +64,6 @@
         Self([scalar])
     }
 }
->>>>>>> b20cc4a8
 
 /// Blinding factor for a commitment, message, or signature.
 #[derive(Debug, Clone, Copy, Serialize, Deserialize)]
@@ -121,66 +115,13 @@
 }
 
 #[cfg(test)]
-<<<<<<< HEAD
 mod test {
-    use crate::types::*;
+    use crate::common::*;
     use rand::SeedableRng;
 
     pub const TEST_RNG_SEED: [u8; 32] = *b"NEVER USE THIS FOR ANYTHING REAL";
 
     pub fn rng() -> impl Rng {
         rand::rngs::StdRng::from_seed(TEST_RNG_SEED)
-=======
-mod tests {
-    use super::*;
-    use crate::pointcheval_sanders::*;
-    use bls12_381::Scalar;
-    use ff::Field;
-
-    #[test]
-    fn make_keypair() {
-        let mut rng = rand::thread_rng();
-        let _kp = KeyPair::<3>::new(&mut rng);
-    }
-
-    #[test]
-    fn signing_is_correct() {
-        let mut rng = rand::thread_rng();
-        let kp = KeyPair::<3>::new(&mut rng);
-        let msg = Message::new([
-            Scalar::random(&mut rng),
-            Scalar::random(&mut rng),
-            Scalar::random(&mut rng),
-        ]);
-
-        let sig = kp.sign(&mut rng, &msg);
-        assert!(
-            kp.public_key().verify(&msg, &sig),
-            "Signature didn't verify!! {:?}, {:?}",
-            kp,
-            msg
-        );
-    }
-
-    #[test]
-    fn blind_signing_is_correct() {
-        let mut rng = rand::thread_rng();
-        let kp = KeyPair::<3>::new(&mut rng);
-        let msg = Message::new([
-            Scalar::random(&mut rng),
-            Scalar::random(&mut rng),
-            Scalar::random(&mut rng),
-        ]);
-
-        let bf = BlindingFactor::new(&mut rng);
-        let blinded_msg = kp.public_key().blind_message(&msg, bf);
-        let blind_sig = kp.blind_sign(&mut rng, &blinded_msg);
-        let sig = blind_sig.unblind(bf);
-
-        assert!(
-            kp.public_key().verify(&msg, &sig),
-            "Signature didn't verify!!"
-        );
->>>>>>> b20cc4a8
     }
 }