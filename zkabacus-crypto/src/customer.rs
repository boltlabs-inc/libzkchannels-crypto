--- conflicted
+++ resolved
@@ -53,13 +53,9 @@
     Error, PaymentAmount, Rng,
     Verification::{Failed, Verified},
 };
-<<<<<<< HEAD
 use zkchannels_crypto::{
-    pedersen_commitments::PedersenParameters, ps_keys::PublicKey, range_proof::RangeProofParameters,
+    pedersen::PedersenParameters, pointcheval_sanders::PublicKey, proofs::RangeProofParameters,
 };
-=======
-use zkchannels_crypto::{pedersen::PedersenParameters, pointcheval_sanders::PublicKey};
->>>>>>> b20cc4a8
 
 /// Keys and parameters used throughout the lifetime of a channel.
 #[derive(Debug)]
@@ -67,25 +63,17 @@
     /// Merchant public parameters for blind signing and proofs.
     pub(crate) merchant_public_key: PublicKey<5>,
     /// Pedersen parameters for committing to revocation locks.
-<<<<<<< HEAD
-    pub(crate) revocation_commitment_parameters: PedersenParameters<G1Projective>,
+    pub(crate) revocation_commitment_parameters: PedersenParameters<G1Projective, 1>,
+    /// Parameters for building and verifying range proofs.
     pub(crate) range_proof_parameters: RangeProofParameters,
-=======
-    pub(crate) revocation_commitment_parameters: PedersenParameters<G1Projective, 1>,
->>>>>>> b20cc4a8
 }
 
 impl Config {
     /// Construct a new customer configuration from the merchant's public parameters.
     pub fn new(
-<<<<<<< HEAD
-        merchant_public_key: PublicKey,
-        revocation_commitment_parameters: PedersenParameters<G1Projective>,
-        range_proof_parameters: RangeProofParameters,
-=======
         merchant_public_key: PublicKey<5>,
         revocation_commitment_parameters: PedersenParameters<G1Projective, 1>,
->>>>>>> b20cc4a8
+        range_proof_parameters: RangeProofParameters,
     ) -> Self {
         Self {
             merchant_public_key,
