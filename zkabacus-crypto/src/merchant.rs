--- conflicted
+++ resolved
@@ -11,13 +11,9 @@
     PaymentAmount, Rng,
     Verification::{Failed, Verified},
 };
-<<<<<<< HEAD
 use zkchannels_crypto::{
-    pedersen_commitments::PedersenParameters, ps_keys::KeyPair, range_proof::RangeProofParameters,
+    pedersen::PedersenParameters, pointcheval_sanders::KeyPair, proofs::RangeProofParameters,
 };
-=======
-use zkchannels_crypto::{pedersen::PedersenParameters, pointcheval_sanders::KeyPair};
->>>>>>> b20cc4a8
 
 /// A merchant that is ready to establish channels and process payments.
 /// This is a merchant that has completed zkAbacus.Init.
@@ -30,27 +26,18 @@
     /// KeyPair for signing, blind signing, and proofs.
     pub(crate) signing_keypair: KeyPair<5>,
     /// Pedersen parameters for committing to revocation locks.
-<<<<<<< HEAD
-    pub(crate) revocation_commitment_parameters: PedersenParameters<G1Projective>,
+    pub(crate) revocation_commitment_parameters: PedersenParameters<G1Projective, 1>,
+    /// Parameters for generating and verifying range proofs.
     pub(crate) range_proof_parameters: RangeProofParameters,
-=======
-    pub(crate) revocation_commitment_parameters: PedersenParameters<G1Projective, 1>,
->>>>>>> b20cc4a8
 }
 
 impl Config {
     /// Instantiate a new merchant with all parameters.
     /// This executes zkAbacus.Init.
     pub fn new(rng: &mut impl Rng) -> Self {
-<<<<<<< HEAD
-=======
-        let signing_keypair = KeyPair::new(&mut *rng);
-        let revocation_commitment_parameters = PedersenParameters::new(&mut *rng);
-
->>>>>>> b20cc4a8
         Self {
-            signing_keypair: KeyPair::new(5, rng),
-            revocation_commitment_parameters: PedersenParameters::new(1, rng),
+            signing_keypair: KeyPair::new(rng),
+            revocation_commitment_parameters: PedersenParameters::new(rng),
             range_proof_parameters: RangeProofParameters::new(rng),
         }
     }
