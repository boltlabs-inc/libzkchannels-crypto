/*!
This describes the zero-knowledge proofs used in the Establish and Pay subprotocols of
zkChannels.

These proofs are formed by the customer and demonstrate that they know the current state of the
channel and have modified it appropriately. The merchant verifies the proofs, confirming that
the customer is behaving correctly without learning any additional information about the channel state.
*/
use serde::*;
use sha3::{Digest, Sha3_256};

<<<<<<< HEAD
use crate::{
    customer, merchant, revlock::*, states::*, types::*, Nonce, PaymentAmount, Rng, Verification,
    CLOSE_SCALAR,
};
use zkchannels_crypto::{
    challenge::ChallengeBuilder,
    commitment_proof::{CommitmentProof, CommitmentProofBuilder},
    message::Message,
    pedersen_commitments::Commitment,
    range_proof::{RangeProof, RangeProofBuilder},
    signature_proof::{SignatureProof, SignatureProofBuilder},
    SerializeElement,
};

/// Context provides additional information about the setting in which the proof is used, such
/// as a session transcript.
#[derive(Debug, Clone, Copy)]
pub struct Context([u8; 32]);

impl Context {
    /// Generate a new `Context` from the given bytes.
    pub fn new(bytes: &[u8]) -> Self {
        // Hash the input bytes.
        let mut hasher = Sha3_256::new();
        hasher.update(bytes);
        let mut context_digest = [0; 32];
        context_digest.copy_from_slice(hasher.finalize().as_ref());
        Self(context_digest)
    }

    /// Convert context to a byte string.
    pub fn to_bytes(&self) -> [u8; 32] {
        self.0
    }
}
=======
use crate::{customer, merchant, revlock::*, states::*, types::*, Nonce, Rng, Verification};
use zkchannels_crypto::pedersen::Commitment;
>>>>>>> b20cc4a8

/**
An establish proof demonstrates that a customer is trying to initialize a channel correctly.

This is a zero-knowledge proof that makes the following guarantees:

- The new balances match the previously-agreed-upon values.
- The [`StateCommitment`] and [`CloseStateCommitment`] open to objects that are correctly formed
  relative to each other.
- The close state is well-formed (e.g. with a close tag and corresponding to the state).
*/
#[derive(Debug, Serialize, Deserialize)]
pub struct EstablishProof {
    // Commitment scalars for public values.
    #[serde(with = "SerializeElement")]
    channel_id_commitment_scalar: Scalar,
    #[serde(with = "SerializeElement")]
    close_tag_commitment_scalar: Scalar,
    #[serde(with = "SerializeElement")]
    customer_balance_commitment_scalar: Scalar,
    #[serde(with = "SerializeElement")]
    merchant_balance_commitment_scalar: Scalar,

    // Proof objects.
    state_proof: CommitmentProof<G1Projective>,
    close_state_proof: CommitmentProof<G1Projective>,

    // Commitments for proof objects.
    state_commitment: StateCommitment,
    close_state_commitment: CloseStateCommitment,
}

#[allow(unused)]
impl EstablishProof {
    /// Retrieve the state commitment for the proof.
    pub(crate) fn extract_commitments(self) -> (StateCommitment, CloseStateCommitment) {
        (self.state_commitment, self.close_state_commitment)
    }

    /**
    Form a new zero-knowledge [`EstablishProof`] object.

    It takes the [`State`] and two current blinding factors. These should correspond to
    commitments made from the given [`State`] and its associated [`CloseState`].

    This function is typically called by the customer.
    */
    pub(crate) fn new(
        rng: &mut impl Rng,
        params: &customer::Config,
        state: &State,
        context: &Context,
    ) -> (Self, CloseStateBlindingFactor, PayTokenBlindingFactor) {
        // Commit to state and corresponding close state.
        let (state_commitment, pay_token_blinding_factor) = state.commit(rng, &params);
        let (close_state_commitment, close_state_blinding_factor) =
            state.close_state().commit(rng, &params);

        let pedersen_parameters = params.merchant_public_key.to_g1_pedersen_parameters();

        // Start commitment proof to the new state.
        let state_proof_builder = CommitmentProofBuilder::generate_proof_commitments(
            rng,
            &[None; 5],
            &pedersen_parameters,
        )
        .expect("mismatched lengths");

        // Extract commitment scalars from the state proof message to re-use in close state proof.
        // Recall: this only includes those for the 5-part message, *not* the commitment blinding factor.
        let cs = state_proof_builder.conjunction_commitment_scalars();

        // Start commitment proof to the new close state. Add constraints:
        // - equality: channel id must match the one in the new state;
        // - equality: revocation lock must match the one in the new state;
        // - equality: balances must match the one in the new state;
        // Recall: the proof builder *always* chooses a random commitment scalar for the
        // blinding factor.
        let close_state_proof_builder = CommitmentProofBuilder::generate_proof_commitments(
            rng,
            &[Some(cs[0]), None, Some(cs[2]), Some(cs[3]), Some(cs[4])],
            &pedersen_parameters,
        )
        .expect("mismatched lengths");

        // Form a challenge.
        let challenge = ChallengeBuilder::new()
            .with_public_key(&params.merchant_public_key)
            .with_scalar(state.channel_id().to_scalar())
            .with_scalar(CLOSE_SCALAR)
            .with_scalar(state.customer_balance().to_scalar())
            .with_scalar(state.merchant_balance().to_scalar())
            .with_blinded_message(state_commitment.0)
            .with_blinded_message(close_state_commitment.0)
            .with_commitment(state_proof_builder.scalar_commitment)
            .with_commitment(close_state_proof_builder.scalar_commitment)
            .with_bytes(context.to_bytes())
            .finish();

        // Retrieve commitment scalars from the close state proof for public values:
        // the channel id, the close tag, and the balances.
        // (Recall: the commitment scalars for the channel id and balances will match the
        // state proof by construction)
        let commitment_scalars = close_state_proof_builder.conjunction_commitment_scalars();
        (
            Self {
                channel_id_commitment_scalar: commitment_scalars[0],
                close_tag_commitment_scalar: commitment_scalars[1],
                customer_balance_commitment_scalar: commitment_scalars[3],
                merchant_balance_commitment_scalar: commitment_scalars[4],

                // Complete commitment proof on the state.
                state_proof: state_proof_builder
                    .generate_proof_response(
                        &state.to_message(),
                        pay_token_blinding_factor.0,
                        challenge,
                    )
                    .expect("mismatched length"),

                // Complete commitment proof on the close state.
                close_state_proof: close_state_proof_builder
                    .generate_proof_response(
                        &state.close_state().to_message(),
                        close_state_blinding_factor.0,
                        challenge,
                    )
                    .expect("mismatched length"),

                // Save commitments
                state_commitment,
                close_state_commitment,
            },
            // Return blinding factors from newly-generated commitments.
            close_state_blinding_factor,
            pay_token_blinding_factor,
        )
    }

    /// Verify the [`EstablishProof`] against the provided verification objects.
    ///
    /// This function is typically called by the merchant.
    pub fn verify(
        &self,
        params: &merchant::Config,
        public_values: &EstablishProofPublicValues,
        context: &Context,
    ) -> Verification {
        // Form a challenge.
        let challenge = ChallengeBuilder::new()
            .with_public_key(params.signing_keypair.public_key())
            .with_scalar(public_values.channel_id.to_scalar())
            .with_scalar(CLOSE_SCALAR)
            .with_scalar(public_values.customer_balance.to_scalar())
            .with_scalar(public_values.merchant_balance.to_scalar())
            .with_blinded_message(self.state_commitment.0)
            .with_blinded_message(self.close_state_commitment.0)
            .with_commitment(self.state_proof.scalar_commitment)
            .with_commitment(self.close_state_proof.scalar_commitment)
            .with_bytes(context.to_bytes())
            .finish();

        let pedersen_parameters = params
            .signing_keypair
            .public_key()
            .to_g1_pedersen_parameters();

        // Check that the state proof verifies.
        let state_proof_verifies = self
            .state_proof
            .verify_knowledge_of_opening_of_commitment(
                &pedersen_parameters,
                self.state_commitment.0.as_commitment(),
                challenge,
            )
            .expect("length mismatch");

        // Check that the close state proof verifies.
        let close_state_proof_verifies = self
            .close_state_proof
            .verify_knowledge_of_opening_of_commitment(
                &pedersen_parameters,
                self.close_state_commitment.0.as_commitment(),
                challenge,
            )
            .expect("length mismatch");

        // Retrieve response scalars for the message tuples in the new state and new close state.
        let state_response_scalars = self.state_proof.conjunction_response_scalars();
        let close_state_response_scalars = self.close_state_proof.conjunction_response_scalars();

        // Check channel identifiers match expected.
        let expected_channel_id = challenge.to_scalar() * public_values.channel_id.to_scalar()
            + self.channel_id_commitment_scalar;
        let channel_ids_match = state_response_scalars[0] == expected_channel_id
            && close_state_response_scalars[0] == expected_channel_id;

        // Check close state contains close tag.
        let expected_close_tag =
            challenge.to_scalar() * CLOSE_SCALAR + self.close_tag_commitment_scalar;
        let close_tag_matches = close_state_response_scalars[1] == expected_close_tag;

        // Check revocation locks match each other
        let revlocks_match = state_response_scalars[2] == close_state_response_scalars[2];

        // Check customer balances match expected
        let expected_customer_balance = challenge.to_scalar()
            * public_values.customer_balance.to_scalar()
            + self.customer_balance_commitment_scalar;
        let customer_balances_match = state_response_scalars[3] == expected_customer_balance
            && close_state_response_scalars[3] == expected_customer_balance;

        // Check merchant balances match expected
        let expected_merchant_balance = challenge.to_scalar()
            * public_values.merchant_balance.to_scalar()
            + self.merchant_balance_commitment_scalar;
        let merchant_balances_match = state_response_scalars[4] == expected_merchant_balance
            && close_state_response_scalars[4] == expected_merchant_balance;

        Verification::from(
            state_proof_verifies
                && close_state_proof_verifies
                && channel_ids_match
                && close_tag_matches
                && revlocks_match
                && customer_balances_match
                && merchant_balances_match,
        )
    }
}

/// Collects the information a merchant needs to verify a [`EstablishProof`].
#[derive(Debug, Clone, Copy)]
pub struct EstablishProofPublicValues {
    /// Expected channel ID.
    pub channel_id: ChannelId,
    /// Expected merchant balance.
    pub merchant_balance: MerchantBalance,
    /// Expected customer balance.
    pub customer_balance: CustomerBalance,
}

/**
A payment proof demonstrates that a customer is trying to make a valid payment on a channel.

This is a zero-knowledge proof that makes the following guarantees:

- The customer holds a valid `PayToken` and knows the state it corresponds to.
- The customer knows the opening of the [`RevocationLockCommitment`], the [`StateCommitment`], and
  the [`CloseStateCommitment`].
- The new state from the commitment is correctly updated from the previous state
  (that is, the balances are updated by an agreed-upon amount).
- The close state is well-formed (e.g. with a close tag and corresponding to the new state).
- The committed [`RevocationLock`] and revealed [`Nonce`] are contained in the previous `State`.
- The new balances are non-negative.

*/
#[derive(Debug, Serialize, Deserialize)]
pub struct PayProof {
    // Commitment scalars for public items.
    #[serde(with = "SerializeElement")]
    old_nonce_commitment_scalar: Scalar,
    #[serde(with = "SerializeElement")]
    close_tag_commitment_scalar: Scalar,

    // Proof objects.
    old_pay_token_proof: SignatureProof,
    old_revocation_lock_proof: CommitmentProof<G1Projective>,
    state_proof: CommitmentProof<G1Projective>,
    close_state_proof: CommitmentProof<G1Projective>,
    customer_balance_proof: RangeProof,
    merchant_balance_proof: RangeProof,

    // Commitments for the commitment proofs.
    old_revocation_lock_commitment: RevocationLockCommitment,
    state_commitment: StateCommitment,
    close_state_commitment: CloseStateCommitment,
}

/// Blinding factors for commitments associated with a particular payment.
#[derive(Debug, Clone, Copy)]
pub(crate) struct BlindingFactors {
    /// The blinding factor for a [`RevocationLockCommitment`] (associated with the previous [`State`])
    pub for_old_revocation_lock: RevocationLockBlindingFactor,
    /// The blinding factor for a [`StateCommitment`] (associated with the current [`State`]).
    pub for_pay_token: PayTokenBlindingFactor,
    /// The blinding factor for a [`CloseStateCommitment`] (associated with the current [`CloseState`]).
    pub for_close_state: CloseStateBlindingFactor,
}

#[allow(unused)]
impl PayProof {
    /// Get the revocation lock commitment out of the proof.
    pub(crate) fn old_revocation_lock_commitment(&self) -> &RevocationLockCommitment {
        &self.old_revocation_lock_commitment
    }

    /// Get the state commitment out of the proof.
    pub(crate) fn state_commitment(&self) -> &StateCommitment {
        &self.state_commitment
    }

    /// Get the close state commitment out of the proof.
    pub(crate) fn close_state_commitment(&self) -> &CloseStateCommitment {
        &self.close_state_commitment
    }

    pub(crate) fn extract_commitments(
        self,
    ) -> (
        RevocationLockCommitment,
        StateCommitment,
        CloseStateCommitment,
    ) {
        (
            self.old_revocation_lock_commitment,
            self.state_commitment,
            self.close_state_commitment,
        )
    }

    /**
    Form a new zero-knowledge [`PayProof`] object.

    It takes the previous [`State`] and corresponding [`PayToken`], and the new [`State`].

    Internally, it forms commitments to items used in the proof: the previous [`State`]'s
    revocation lock, the [`PayToken`], and the [`CloseState`] derived from the given [`State`].
    It returns the blinding factors corresponding to these commitments.

    It also prepares the signature proof on the given [`PayToken`]:

    - blinds and randomizes the [`PayToken`] to produce a [`PayTokenCommitment`] and
      corresponding [`PayTokenBlindingFactor`], and
    - forms a commitment to the old [`State`] underlying the [`PayToken`]

    This blinding factor is not used again during the protocol, so it doesn't leave this
    function.

    This function is typically called by the customer.
    */
    pub(crate) fn new(
        rng: &mut impl Rng,
        params: &customer::Config,
        pay_token: PayToken,
        old_state: &State,
        state: &State,
        context: &Context,
    ) -> (Self, BlindingFactors) {
        let pedersen_parameters = params.merchant_public_key.to_g1_pedersen_parameters();

        // Form commits to new state, new close state, and old revocation lock.
        let (old_revocation_lock_commitment, revocation_lock_bf) =
            old_state.commit_to_revocation(rng, params);
        let (state_commitment, state_bf) = state.commit(rng, params);
        let (close_state_commitment, close_state_bf) = state.close_state().commit(rng, params);

        let blinding_factors = BlindingFactors {
            for_old_revocation_lock: revocation_lock_bf,
            for_pay_token: state_bf,
            for_close_state: close_state_bf,
        };

        // Start range proof on customer balance in the new state.
        let customer_range_proof_builder = RangeProofBuilder::generate_proof_commitments(
            state.customer_balance().into_inner() as i64,
            &params.range_proof_parameters,
            rng,
        )
        .unwrap();

        // Start range proof on merchant balance in the new state.
        let merchant_range_proof_builder = RangeProofBuilder::generate_proof_commitments(
            state.merchant_balance().into_inner() as i64,
            &params.range_proof_parameters,
            rng,
        )
        .unwrap();

        let customer_balance_commitment_scalar = customer_range_proof_builder.commitment_scalar;
        let merchant_balance_commitment_scalar = merchant_range_proof_builder.commitment_scalar;

        // Start commitment proof to old revocation lock.
        let old_revocation_lock_proof_builder = CommitmentProofBuilder::generate_proof_commitments(
            rng,
            &[None],
            &params.revocation_commitment_parameters,
        )
        .expect("mismatched lengths");

        // Retrieve commitment scalar for the old rev lock, to use in future constraints.
        let old_revlock_commitment_scalar =
            old_revocation_lock_proof_builder.conjunction_commitment_scalars()[0];

        // Start signature proof on old pay token. Add constraints:
        // - equality: revocation lock must match the one in the commitment to the old revocation lock;
        // - addition with public value: balances must be correlated with the values from the range proofs.
        let old_pay_token_proof_builder = SignatureProofBuilder::generate_proof_commitments(
            rng,
            old_state.to_message(),
            pay_token.0,
            &[
                None,
                None,
                Some(old_revlock_commitment_scalar),
                Some(customer_balance_commitment_scalar),
                Some(merchant_balance_commitment_scalar),
            ],
            &params.merchant_public_key,
        )
        .expect("mismatched lengths");

        // Retrieve commitment scalar corresponding to channel id, to use in future constraints.
        let channel_id_commitment_scalar =
            old_pay_token_proof_builder.conjunction_commitment_scalars()[0];

        // Start commitment proof on new state. Add constraints:
        // - equality: channel id must match the one in the pay token;
        // - equality: balances must match the values from the range proofs.
        let state_proof_builder = CommitmentProofBuilder::generate_proof_commitments(
            rng,
            &[
                Some(channel_id_commitment_scalar),
                None,
                None,
                Some(customer_balance_commitment_scalar),
                Some(merchant_balance_commitment_scalar),
            ],
            &pedersen_parameters,
        )
        .expect("mismatched lengths");

        // Extract commitment scalars from the state proof message to re-use in close state proof.
        // Recall: this only includes those for the 5-part message, *not* the commitment blinding factor.
        let cs = state_proof_builder.conjunction_commitment_scalars();

        // Start commitment proof on the new close state. Add constraints:
        // - equality: channel id must match the one in the state (this also implies equality with the pay token channel id);
        // - equality: revocation lock must match the one in the state;
        // - equality: balances must match the ones in the state (this also implies the addition constraint)
        let close_state_proof_builder = CommitmentProofBuilder::generate_proof_commitments(
            rng,
            &[Some(cs[0]), None, Some(cs[2]), Some(cs[3]), Some(cs[4])],
            &pedersen_parameters,
        )
        .expect("mismatched lengths");

        // Form a challenge.
        let challenge = ChallengeBuilder::new()
            // integrate keys and constants
            .with_public_key(&params.merchant_public_key)
            .with_public_key(params.range_proof_parameters.public_key())
            .with_scalar(old_state.nonce().to_scalar())
            .with_scalar(CLOSE_SCALAR)
            // integrate commitments from commitment proofs
            .with_commitment(old_revocation_lock_commitment.0)
            .with_blinded_message(state_commitment.0)
            .with_blinded_message(close_state_commitment.0)
            // integrate commitment scalars from commitment proofs
            .with_commitment(old_revocation_lock_proof_builder.scalar_commitment)
            .with_commitment(state_proof_builder.scalar_commitment)
            .with_commitment(close_state_proof_builder.scalar_commitment)
            // integrate signature and range proofs
            .with_signature_proof_builder(&old_pay_token_proof_builder)
            .with_range_proof_builder(&customer_range_proof_builder)
            .with_range_proof_builder(&merchant_range_proof_builder)
            // integrate context
            .with_bytes(context.to_bytes())
            .finish();

        (
            Self {
                // Add commitment scalars for publicly revealed values: the old nonce and the close tag.
                old_nonce_commitment_scalar: old_pay_token_proof_builder
                    .conjunction_commitment_scalars()[1],
                close_tag_commitment_scalar: close_state_proof_builder
                    .conjunction_commitment_scalars()[1],
                // Complete the pay token signature proof.
                old_pay_token_proof: old_pay_token_proof_builder
                    .generate_proof_response(challenge)
                    .unwrap(),
                // Complete the revocation lock proof.
                old_revocation_lock_proof: old_revocation_lock_proof_builder
                    .generate_proof_response(
                        &Message::from(old_state.revocation_lock().to_scalar()),
                        blinding_factors.for_old_revocation_lock.0,
                        challenge,
                    )
                    .unwrap(),
                // Complete the state proof.
                state_proof: state_proof_builder
                    .generate_proof_response(
                        &state.to_message(),
                        blinding_factors.for_pay_token.0,
                        challenge,
                    )
                    .unwrap(),
                // Complete the close state proof.
                close_state_proof: close_state_proof_builder
                    .generate_proof_response(
                        &state.close_state().to_message(),
                        blinding_factors.for_close_state.0,
                        challenge,
                    )
                    .unwrap(),
                // Complete the range proofs.
                customer_balance_proof: customer_range_proof_builder
                    .generate_proof_response(challenge)
                    .unwrap(),
                merchant_balance_proof: merchant_range_proof_builder
                    .generate_proof_response(challenge)
                    .unwrap(),

                // Add commitments.
                old_revocation_lock_commitment,
                state_commitment,
                close_state_commitment,
            },
            blinding_factors,
        )
    }

    /**
    Verify a PayProof against the given verification objects.

    This function is typically called by the merchant.
    */
    pub fn verify(
        &self,
        params: &merchant::Config,
        public_values: &PayProofPublicValues,
        context: &Context,
    ) -> Verification {
        // Form the challenge.
        let challenge = ChallengeBuilder::new()
            // integrate keys and constants
            .with_public_key(&params.signing_keypair.public_key())
            .with_public_key(params.range_proof_parameters.public_key())
            .with_scalar(public_values.old_nonce.to_scalar())
            .with_scalar(CLOSE_SCALAR)
            // integrate commitments from commitment proofs
            .with_commitment(self.old_revocation_lock_commitment.0)
            .with_blinded_message(self.state_commitment.0)
            .with_blinded_message(self.close_state_commitment.0)
            // integrate commitment scalars from commitment proofs
            .with_commitment(self.old_revocation_lock_proof.scalar_commitment)
            .with_commitment(self.state_proof.scalar_commitment)
            .with_commitment(self.close_state_proof.scalar_commitment)
            // integrate signature and range proofs
            .with_signature_proof(&self.old_pay_token_proof)
            .with_range_proof(&self.customer_balance_proof)
            .with_range_proof(&self.merchant_balance_proof)
            // integrate context
            .with_bytes(context.to_bytes())
            .finish();

        let pedersen_parameters = params
            .signing_keypair
            .public_key()
            .to_g1_pedersen_parameters();

        // Check that the individual signature and commitment proofs verify.
        let old_pay_token_proof_verifies = self
            .old_pay_token_proof
            .verify_knowledge_of_signature(params.signing_keypair.public_key(), challenge)
            .expect("length mismatch");

        let old_revlock_proof_verifies = self
            .old_revocation_lock_proof
            .verify_knowledge_of_opening_of_commitment(
                &params.revocation_commitment_parameters,
                self.old_revocation_lock_commitment.0,
                challenge,
            )
            .expect("length mismatch");

        let state_proof_verifies = self
            .state_proof
            .verify_knowledge_of_opening_of_commitment(
                &pedersen_parameters,
                self.state_commitment.0.as_commitment(),
                challenge,
            )
            .expect("length mismatch");

        let close_state_proof_verifies = self
            .close_state_proof
            .verify_knowledge_of_opening_of_commitment(
                &pedersen_parameters,
                self.close_state_commitment.0.as_commitment(),
                challenge,
            )
            .expect("length mismatch");

        // Retrieve response scalars for the message tuples in the state, close state, and old pay
        // token (old state). These are used to check constraints.
        let state_response_scalars = self.state_proof.conjunction_response_scalars();
        let close_state_response_scalars = self.close_state_proof.conjunction_response_scalars();
        let old_pay_token_response_scalars =
            self.old_pay_token_proof.conjunction_response_scalars();

        // Check that range proofs verify against the updated balances in the state.
        let customer_balance_proof_verifies = self
            .customer_balance_proof
            .verify_range_proof(
                &params.range_proof_parameters,
                challenge,
                state_response_scalars[3],
            )
            .unwrap();
        let merchant_balance_proof_verifies = self
            .merchant_balance_proof
            .verify_range_proof(
                &params.range_proof_parameters,
                challenge,
                state_response_scalars[4],
            )
            .unwrap();

        // check channel identifiers match.
        let channel_ids_match = state_response_scalars[0] == close_state_response_scalars[0]
            && close_state_response_scalars[0] == old_pay_token_response_scalars[0];

        // check close state contains close tag.
        let close_tag_matches_expected =
            challenge.to_scalar() * CLOSE_SCALAR + self.close_tag_commitment_scalar;
        let close_tag_matches = close_state_response_scalars[1] == close_tag_matches_expected;

        // check old revocation locks match each other
        let old_revlocks_match = self
            .old_revocation_lock_proof
            .conjunction_response_scalars()[0]
            == old_pay_token_response_scalars[2];

        // check new revocation locks match each other
        let new_revlocks_match = state_response_scalars[2] == close_state_response_scalars[2];

        // check pay token nonce matches the passed in nonce
        let pay_token_nonce_matches_expected = old_pay_token_response_scalars[1]
            == challenge.to_scalar() * public_values.old_nonce.to_scalar()
                + self.old_nonce_commitment_scalar;

        // check new balances match between state and close state
        let new_customer_balances_match =
            state_response_scalars[3] == close_state_response_scalars[3];
        let new_merchant_balances_match =
            state_response_scalars[4] == close_state_response_scalars[4];

        // check that customer and merchant balances were properly updated
        let customer_balance_properly_updated = state_response_scalars[3]
            == old_pay_token_response_scalars[3]
                - challenge.to_scalar() * public_values.amount.to_scalar();
        let merchant_balance_properly_updated = state_response_scalars[4]
            == old_pay_token_response_scalars[4]
                + challenge.to_scalar() * public_values.amount.to_scalar();

        Verification::from(
            old_pay_token_proof_verifies
                && old_revlock_proof_verifies
                && state_proof_verifies
                && close_state_proof_verifies
                && customer_balance_proof_verifies
                && merchant_balance_proof_verifies
                && channel_ids_match
                && close_tag_matches
                && old_revlocks_match
                && new_revlocks_match
                && pay_token_nonce_matches_expected
                && new_customer_balances_match
                && new_merchant_balances_match
                && customer_balance_properly_updated
                && merchant_balance_properly_updated,
        )
    }
}

/**
Commitment to the [`State`] underlying a [`PayToken`] for use in a [`PayProof`]

Note: this is a commitment to the [`State`] for use in the proof of knowledge of the opening
of a _signature_. This makes it different from a [`StateCommitment`], which is used in the
proof of knowledge of the opening of a _commitment_.

*/
#[derive(Debug, Clone, Copy, Serialize, Deserialize)]
pub struct PayTokenCommitment(Commitment<G2Projective>);

/// Collects the information a merchant needs to verify a [`PayProof`].
#[derive(Debug, Clone, Copy)]
pub struct PayProofPublicValues {
    /// Expected nonce revealed at the beginning of Pay.
    pub old_nonce: Nonce,
    /// Expected payment amount.
    pub amount: PaymentAmount,
}

#[cfg(test)]
mod tests {
    use crate::{
        merchant,
        proofs::*,
        states::{ChannelId, CustomerBalance, MerchantBalance, State},
    };
    use rand::SeedableRng;

    fn rng() -> impl Rng {
        let seed: [u8; 32] = *b"NEVER USE THIS FOR ANYTHING REAL";
        rand::rngs::StdRng::from_seed(seed)
    }

    #[test]
    fn establish_proof_verifies() {
        let mut rng = rng();
        let merchant_params = merchant::Config::new(&mut rng);
        let params = merchant_params.to_customer_config();

        // Create a new state.
        let channel_id = ChannelId::new(&mut rng);
        let state = State::new(
            &mut rng,
            channel_id,
            MerchantBalance::try_new(0).unwrap(),
            CustomerBalance::try_new(100).unwrap(),
        );

        let context = Context::new(b"establish proof verify test");

        // Form proof, retrieve blinding factors
        let (proof, _, _) = EstablishProof::new(&mut rng, &params, &state, &context);

        // Proof must verify against the provided values.
        let public_values = EstablishProofPublicValues {
            channel_id: *state.channel_id(),
            merchant_balance: *state.merchant_balance(),
            customer_balance: *state.customer_balance(),
        };

        assert!(matches!(
            proof.verify(&merchant_params, &public_values, &context),
            Verification::Verified
        ));
    }

    #[test]
    fn pay_proof_verifies() {
        let mut rng = rng();
        let merchant_params = merchant::Config::new(&mut rng);
        let params = merchant_params.to_customer_config();

        // Create a state.
        let channel_id = ChannelId::new(&mut rng);
        let old_state = State::new(
            &mut rng,
            channel_id,
            MerchantBalance::try_new(0).unwrap(),
            CustomerBalance::try_new(100).unwrap(),
        );

        // Update state.
        let amount = PaymentAmount::pay_merchant(10).unwrap();
        let new_state = old_state.apply_payment(&mut rng, amount).unwrap();

        // Get a pay token AKA signature on the old state.
        let (old_state_com, old_pt_bf) = old_state.commit(&mut rng, &params);
        let pay_token =
            BlindedPayToken::sign(&mut rng, &merchant_params, &old_state_com).unblind(old_pt_bf);

        // Save a copy of the nonce...
        let nonce = *old_state.nonce();

        let context = Context::new(b"pay proof verify test");

        // Form proof.
        let (proof, _blinding_factors) = PayProof::new(
            &mut rng, &params, pay_token, &old_state, &new_state, &context,
        );

        // Verify proof against expected objects.
        let public_values = PayProofPublicValues {
            old_nonce: nonce,
            amount,
        };

        assert!(matches!(
            proof.verify(&merchant_params, &public_values, &context),
            Verification::Verified
        ));
    }
}<|MERGE_RESOLUTION|>--- conflicted
+++ resolved
@@ -9,19 +9,17 @@
 use serde::*;
 use sha3::{Digest, Sha3_256};
 
-<<<<<<< HEAD
 use crate::{
     customer, merchant, revlock::*, states::*, types::*, Nonce, PaymentAmount, Rng, Verification,
     CLOSE_SCALAR,
 };
 use zkchannels_crypto::{
-    challenge::ChallengeBuilder,
-    commitment_proof::{CommitmentProof, CommitmentProofBuilder},
-    message::Message,
-    pedersen_commitments::Commitment,
-    range_proof::{RangeProof, RangeProofBuilder},
-    signature_proof::{SignatureProof, SignatureProofBuilder},
-    SerializeElement,
+    pedersen::Commitment,
+    proofs::{
+        ChallengeBuilder, CommitmentProof, CommitmentProofBuilder, RangeProof, RangeProofBuilder,
+        SignatureProof, SignatureProofBuilder,
+    },
+    Message, SerializeElement,
 };
 
 /// Context provides additional information about the setting in which the proof is used, such
@@ -45,10 +43,6 @@
         self.0
     }
 }
-=======
-use crate::{customer, merchant, revlock::*, states::*, types::*, Nonce, Rng, Verification};
-use zkchannels_crypto::pedersen::Commitment;
->>>>>>> b20cc4a8
 
 /**
 An establish proof demonstrates that a customer is trying to initialize a channel correctly.
@@ -73,8 +67,8 @@
     merchant_balance_commitment_scalar: Scalar,
 
     // Proof objects.
-    state_proof: CommitmentProof<G1Projective>,
-    close_state_proof: CommitmentProof<G1Projective>,
+    state_proof: CommitmentProof<G1Projective, 5>,
+    close_state_proof: CommitmentProof<G1Projective, 5>,
 
     // Commitments for proof objects.
     state_commitment: StateCommitment,
@@ -114,8 +108,7 @@
             rng,
             &[None; 5],
             &pedersen_parameters,
-        )
-        .expect("mismatched lengths");
+        );
 
         // Extract commitment scalars from the state proof message to re-use in close state proof.
         // Recall: this only includes those for the 5-part message, *not* the commitment blinding factor.
@@ -131,21 +124,20 @@
             rng,
             &[Some(cs[0]), None, Some(cs[2]), Some(cs[3]), Some(cs[4])],
             &pedersen_parameters,
-        )
-        .expect("mismatched lengths");
+        );
 
         // Form a challenge.
         let challenge = ChallengeBuilder::new()
-            .with_public_key(&params.merchant_public_key)
-            .with_scalar(state.channel_id().to_scalar())
-            .with_scalar(CLOSE_SCALAR)
-            .with_scalar(state.customer_balance().to_scalar())
-            .with_scalar(state.merchant_balance().to_scalar())
-            .with_blinded_message(state_commitment.0)
-            .with_blinded_message(close_state_commitment.0)
-            .with_commitment(state_proof_builder.scalar_commitment)
-            .with_commitment(close_state_proof_builder.scalar_commitment)
-            .with_bytes(context.to_bytes())
+            .with(&params.merchant_public_key)
+            .with(&state.channel_id().to_scalar())
+            .with(&CLOSE_SCALAR)
+            .with(&state.customer_balance().to_scalar())
+            .with(&state.merchant_balance().to_scalar())
+            .with(&state_commitment.0)
+            .with(&close_state_commitment.0)
+            .with(&state_proof_builder)
+            .with(&close_state_proof_builder)
+            .with_bytes(&context.to_bytes())
             .finish();
 
         // Retrieve commitment scalars from the close state proof for public values:
@@ -161,22 +153,18 @@
                 merchant_balance_commitment_scalar: commitment_scalars[4],
 
                 // Complete commitment proof on the state.
-                state_proof: state_proof_builder
-                    .generate_proof_response(
-                        &state.to_message(),
-                        pay_token_blinding_factor.0,
-                        challenge,
-                    )
-                    .expect("mismatched length"),
+                state_proof: state_proof_builder.generate_proof_response(
+                    &state.to_message(),
+                    pay_token_blinding_factor.0,
+                    challenge,
+                ),
 
                 // Complete commitment proof on the close state.
-                close_state_proof: close_state_proof_builder
-                    .generate_proof_response(
-                        &state.close_state().to_message(),
-                        close_state_blinding_factor.0,
-                        challenge,
-                    )
-                    .expect("mismatched length"),
+                close_state_proof: close_state_proof_builder.generate_proof_response(
+                    &state.close_state().to_message(),
+                    close_state_blinding_factor.0,
+                    challenge,
+                ),
 
                 // Save commitments
                 state_commitment,
@@ -199,15 +187,15 @@
     ) -> Verification {
         // Form a challenge.
         let challenge = ChallengeBuilder::new()
-            .with_public_key(params.signing_keypair.public_key())
-            .with_scalar(public_values.channel_id.to_scalar())
-            .with_scalar(CLOSE_SCALAR)
-            .with_scalar(public_values.customer_balance.to_scalar())
-            .with_scalar(public_values.merchant_balance.to_scalar())
-            .with_blinded_message(self.state_commitment.0)
-            .with_blinded_message(self.close_state_commitment.0)
-            .with_commitment(self.state_proof.scalar_commitment)
-            .with_commitment(self.close_state_proof.scalar_commitment)
+            .with(params.signing_keypair.public_key())
+            .with(&public_values.channel_id.to_scalar())
+            .with(&CLOSE_SCALAR)
+            .with(&public_values.customer_balance.to_scalar())
+            .with(&public_values.merchant_balance.to_scalar())
+            .with(&self.state_commitment.0)
+            .with(&self.close_state_commitment.0)
+            .with(&self.state_proof)
+            .with(&self.close_state_proof)
             .with_bytes(context.to_bytes())
             .finish();
 
@@ -217,24 +205,20 @@
             .to_g1_pedersen_parameters();
 
         // Check that the state proof verifies.
-        let state_proof_verifies = self
-            .state_proof
-            .verify_knowledge_of_opening_of_commitment(
-                &pedersen_parameters,
-                self.state_commitment.0.as_commitment(),
-                challenge,
-            )
-            .expect("length mismatch");
+        let state_proof_verifies = self.state_proof.verify_knowledge_of_opening_of_commitment(
+            &pedersen_parameters,
+            self.state_commitment.0.to_commitment(),
+            challenge,
+        );
 
         // Check that the close state proof verifies.
         let close_state_proof_verifies = self
             .close_state_proof
             .verify_knowledge_of_opening_of_commitment(
                 &pedersen_parameters,
-                self.close_state_commitment.0.as_commitment(),
+                self.close_state_commitment.0.to_commitment(),
                 challenge,
-            )
-            .expect("length mismatch");
+            );
 
         // Retrieve response scalars for the message tuples in the new state and new close state.
         let state_response_scalars = self.state_proof.conjunction_response_scalars();
@@ -315,10 +299,10 @@
     close_tag_commitment_scalar: Scalar,
 
     // Proof objects.
-    old_pay_token_proof: SignatureProof,
-    old_revocation_lock_proof: CommitmentProof<G1Projective>,
-    state_proof: CommitmentProof<G1Projective>,
-    close_state_proof: CommitmentProof<G1Projective>,
+    old_pay_token_proof: SignatureProof<5>,
+    old_revocation_lock_proof: CommitmentProof<G1Projective, 1>,
+    state_proof: CommitmentProof<G1Projective, 5>,
+    close_state_proof: CommitmentProof<G1Projective, 5>,
     customer_balance_proof: RangeProof,
     merchant_balance_proof: RangeProof,
 
@@ -428,16 +412,15 @@
         )
         .unwrap();
 
-        let customer_balance_commitment_scalar = customer_range_proof_builder.commitment_scalar;
-        let merchant_balance_commitment_scalar = merchant_range_proof_builder.commitment_scalar;
+        let customer_balance_commitment_scalar = customer_range_proof_builder.commitment_scalar();
+        let merchant_balance_commitment_scalar = merchant_range_proof_builder.commitment_scalar();
 
         // Start commitment proof to old revocation lock.
         let old_revocation_lock_proof_builder = CommitmentProofBuilder::generate_proof_commitments(
             rng,
             &[None],
             &params.revocation_commitment_parameters,
-        )
-        .expect("mismatched lengths");
+        );
 
         // Retrieve commitment scalar for the old rev lock, to use in future constraints.
         let old_revlock_commitment_scalar =
@@ -458,8 +441,7 @@
                 Some(merchant_balance_commitment_scalar),
             ],
             &params.merchant_public_key,
-        )
-        .expect("mismatched lengths");
+        );
 
         // Retrieve commitment scalar corresponding to channel id, to use in future constraints.
         let channel_id_commitment_scalar =
@@ -478,8 +460,7 @@
                 Some(merchant_balance_commitment_scalar),
             ],
             &pedersen_parameters,
-        )
-        .expect("mismatched lengths");
+        );
 
         // Extract commitment scalars from the state proof message to re-use in close state proof.
         // Recall: this only includes those for the 5-part message, *not* the commitment blinding factor.
@@ -493,28 +474,27 @@
             rng,
             &[Some(cs[0]), None, Some(cs[2]), Some(cs[3]), Some(cs[4])],
             &pedersen_parameters,
-        )
-        .expect("mismatched lengths");
+        );
 
         // Form a challenge.
         let challenge = ChallengeBuilder::new()
             // integrate keys and constants
-            .with_public_key(&params.merchant_public_key)
-            .with_public_key(params.range_proof_parameters.public_key())
-            .with_scalar(old_state.nonce().to_scalar())
-            .with_scalar(CLOSE_SCALAR)
+            .with(&params.merchant_public_key)
+            .with(params.range_proof_parameters.public_key())
+            .with(&old_state.nonce().to_scalar())
+            .with(&CLOSE_SCALAR)
             // integrate commitments from commitment proofs
-            .with_commitment(old_revocation_lock_commitment.0)
-            .with_blinded_message(state_commitment.0)
-            .with_blinded_message(close_state_commitment.0)
+            .with(&old_revocation_lock_commitment.0)
+            .with(&state_commitment.0)
+            .with(&close_state_commitment.0)
             // integrate commitment scalars from commitment proofs
-            .with_commitment(old_revocation_lock_proof_builder.scalar_commitment)
-            .with_commitment(state_proof_builder.scalar_commitment)
-            .with_commitment(close_state_proof_builder.scalar_commitment)
+            .with(&old_revocation_lock_proof_builder)
+            .with(&state_proof_builder)
+            .with(&close_state_proof_builder)
             // integrate signature and range proofs
-            .with_signature_proof_builder(&old_pay_token_proof_builder)
-            .with_range_proof_builder(&customer_range_proof_builder)
-            .with_range_proof_builder(&merchant_range_proof_builder)
+            .with(&old_pay_token_proof_builder)
+            .with(&customer_range_proof_builder)
+            .with(&merchant_range_proof_builder)
             // integrate context
             .with_bytes(context.to_bytes())
             .finish();
@@ -527,40 +507,31 @@
                 close_tag_commitment_scalar: close_state_proof_builder
                     .conjunction_commitment_scalars()[1],
                 // Complete the pay token signature proof.
-                old_pay_token_proof: old_pay_token_proof_builder
-                    .generate_proof_response(challenge)
-                    .unwrap(),
+                old_pay_token_proof: old_pay_token_proof_builder.generate_proof_response(challenge),
                 // Complete the revocation lock proof.
                 old_revocation_lock_proof: old_revocation_lock_proof_builder
                     .generate_proof_response(
                         &Message::from(old_state.revocation_lock().to_scalar()),
                         blinding_factors.for_old_revocation_lock.0,
                         challenge,
-                    )
-                    .unwrap(),
+                    ),
                 // Complete the state proof.
-                state_proof: state_proof_builder
-                    .generate_proof_response(
-                        &state.to_message(),
-                        blinding_factors.for_pay_token.0,
-                        challenge,
-                    )
-                    .unwrap(),
+                state_proof: state_proof_builder.generate_proof_response(
+                    &state.to_message(),
+                    blinding_factors.for_pay_token.0,
+                    challenge,
+                ),
                 // Complete the close state proof.
-                close_state_proof: close_state_proof_builder
-                    .generate_proof_response(
-                        &state.close_state().to_message(),
-                        blinding_factors.for_close_state.0,
-                        challenge,
-                    )
-                    .unwrap(),
+                close_state_proof: close_state_proof_builder.generate_proof_response(
+                    &state.close_state().to_message(),
+                    blinding_factors.for_close_state.0,
+                    challenge,
+                ),
                 // Complete the range proofs.
                 customer_balance_proof: customer_range_proof_builder
-                    .generate_proof_response(challenge)
-                    .unwrap(),
+                    .generate_proof_response(challenge),
                 merchant_balance_proof: merchant_range_proof_builder
-                    .generate_proof_response(challenge)
-                    .unwrap(),
+                    .generate_proof_response(challenge),
 
                 // Add commitments.
                 old_revocation_lock_commitment,
@@ -585,22 +556,22 @@
         // Form the challenge.
         let challenge = ChallengeBuilder::new()
             // integrate keys and constants
-            .with_public_key(&params.signing_keypair.public_key())
-            .with_public_key(params.range_proof_parameters.public_key())
-            .with_scalar(public_values.old_nonce.to_scalar())
-            .with_scalar(CLOSE_SCALAR)
+            .with(&params.signing_keypair.public_key())
+            .with(params.range_proof_parameters.public_key())
+            .with(&public_values.old_nonce.to_scalar())
+            .with(&CLOSE_SCALAR)
             // integrate commitments from commitment proofs
-            .with_commitment(self.old_revocation_lock_commitment.0)
-            .with_blinded_message(self.state_commitment.0)
-            .with_blinded_message(self.close_state_commitment.0)
+            .with(&self.old_revocation_lock_commitment.0)
+            .with(&self.state_commitment.0)
+            .with(&self.close_state_commitment.0)
             // integrate commitment scalars from commitment proofs
-            .with_commitment(self.old_revocation_lock_proof.scalar_commitment)
-            .with_commitment(self.state_proof.scalar_commitment)
-            .with_commitment(self.close_state_proof.scalar_commitment)
+            .with(&self.old_revocation_lock_proof)
+            .with(&self.state_proof)
+            .with(&self.close_state_proof)
             // integrate signature and range proofs
-            .with_signature_proof(&self.old_pay_token_proof)
-            .with_range_proof(&self.customer_balance_proof)
-            .with_range_proof(&self.merchant_balance_proof)
+            .with(&self.old_pay_token_proof)
+            .with(&self.customer_balance_proof)
+            .with(&self.merchant_balance_proof)
             // integrate context
             .with_bytes(context.to_bytes())
             .finish();
@@ -613,8 +584,7 @@
         // Check that the individual signature and commitment proofs verify.
         let old_pay_token_proof_verifies = self
             .old_pay_token_proof
-            .verify_knowledge_of_signature(params.signing_keypair.public_key(), challenge)
-            .expect("length mismatch");
+            .verify_knowledge_of_signature(params.signing_keypair.public_key(), challenge);
 
         let old_revlock_proof_verifies = self
             .old_revocation_lock_proof
@@ -622,26 +592,21 @@
                 &params.revocation_commitment_parameters,
                 self.old_revocation_lock_commitment.0,
                 challenge,
-            )
-            .expect("length mismatch");
-
-        let state_proof_verifies = self
-            .state_proof
-            .verify_knowledge_of_opening_of_commitment(
-                &pedersen_parameters,
-                self.state_commitment.0.as_commitment(),
-                challenge,
-            )
-            .expect("length mismatch");
+            );
+
+        let state_proof_verifies = self.state_proof.verify_knowledge_of_opening_of_commitment(
+            &pedersen_parameters,
+            self.state_commitment.0.to_commitment(),
+            challenge,
+        );
 
         let close_state_proof_verifies = self
             .close_state_proof
             .verify_knowledge_of_opening_of_commitment(
                 &pedersen_parameters,
-                self.close_state_commitment.0.as_commitment(),
+                self.close_state_commitment.0.to_commitment(),
                 challenge,
-            )
-            .expect("length mismatch");
+            );
 
         // Retrieve response scalars for the message tuples in the state, close state, and old pay
         // token (old state). These are used to check constraints.
@@ -651,22 +616,16 @@
             self.old_pay_token_proof.conjunction_response_scalars();
 
         // Check that range proofs verify against the updated balances in the state.
-        let customer_balance_proof_verifies = self
-            .customer_balance_proof
-            .verify_range_proof(
-                &params.range_proof_parameters,
-                challenge,
-                state_response_scalars[3],
-            )
-            .unwrap();
-        let merchant_balance_proof_verifies = self
-            .merchant_balance_proof
-            .verify_range_proof(
-                &params.range_proof_parameters,
-                challenge,
-                state_response_scalars[4],
-            )
-            .unwrap();
+        let customer_balance_proof_verifies = self.customer_balance_proof.verify_range_proof(
+            &params.range_proof_parameters,
+            challenge,
+            state_response_scalars[3],
+        );
+        let merchant_balance_proof_verifies = self.merchant_balance_proof.verify_range_proof(
+            &params.range_proof_parameters,
+            challenge,
+            state_response_scalars[4],
+        );
 
         // check channel identifiers match.
         let channel_ids_match = state_response_scalars[0] == close_state_response_scalars[0]
